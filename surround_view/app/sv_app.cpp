/*
 * Copyright 2020 The Android Open Source Project
 *
 * Licensed under the Apache License, Version 2.0 (the "License");
 * you may not use this file except in compliance with the License.
 * You may obtain a copy of the License at
 *
 *      http://www.apache.org/licenses/LICENSE-2.0
 *
 * Unless required by applicable law or agreed to in writing, software
 * distributed under the License is distributed on an "AS IS" BASIS,
 * WITHOUT WARRANTIES OR CONDITIONS OF ANY KIND, either express or implied.
 * See the License for the specific language governing permissions and
 * limitations under the License.
 */

#include <android-base/logging.h>
#include <android/hardware/automotive/evs/1.1/IEvsEnumerator.h>
#include <android/hardware/automotive/sv/1.0/ISurroundViewService.h>
#include <android/hardware/automotive/sv/1.0/ISurroundView2dSession.h>
#include <android/hardware/automotive/sv/1.0/ISurroundView3dSession.h>
#include <hidl/HidlTransportSupport.h>
#include <stdio.h>
#include <utils/StrongPointer.h>
#include <utils/Log.h>
#include <thread>

#include "SurroundViewServiceCallback.h"

// libhidl:
using android::hardware::configureRpcThreadpool;
using android::hardware::joinRpcThreadpool;

using android::sp;
using android::hardware::Return;
using android::hardware::automotive::evs::V1_0::EvsResult;

using BufferDesc_1_0  = android::hardware::automotive::evs::V1_0::BufferDesc;
using DisplayState = android::hardware::automotive::evs::V1_0::DisplayState;

using namespace android::hardware::automotive::sv::V1_0;
using namespace android::hardware::automotive::evs::V1_1;

const int kLowResolutionWidth = 120;
const int kLowResolutionHeight = 90;

enum DemoMode {
    UNKNOWN,
    DEMO_2D,
    DEMO_3D,
};

const float kHorizontalFov = 90;

// Number of views to generate.
const uint32_t kPoseCount = 16;

// Set of pose rotations expressed in quaternions.
// Views are generated about a circle at a height about the car, point towards the center.
const float kPoseRot[kPoseCount][4] = {
    {-0.251292, -0.251292, -0.660948, 0.660948},
    {0.197439, 0.295488, 0.777193, -0.519304},
    {0.135998, 0.328329, 0.86357, -0.357702},
    {0.0693313, 0.348552, 0.916761, -0.182355},
    {-7.76709e-09, 0.355381, 0.934722, 2.0429e-08},
    {-0.0693313, 0.348552, 0.916761, 0.182355},
    {-0.135998, 0.328329, 0.86357, 0.357702},
    {-0.197439, 0.295488, 0.777193, 0.519304},
    {-0.251292, 0.251292, 0.660948, 0.660948},
    {-0.295488, 0.197439, 0.519304, 0.777193},
    {-0.328329, 0.135998, 0.357702, 0.86357},
    {-0.348552, 0.0693313, 0.182355, 0.916761},
    {-0.355381, -2.11894e-09, -5.57322e-09, 0.934722},
    {-0.348552, -0.0693313, -0.182355, 0.916761},
    {-0.328329, -0.135998, -0.357702, 0.86357},
    {-0.295488, -0.197439, -0.519304, 0.777193}
};

// Set of pose translations i.e. positions of the views.
// Views are generated about a circle at a height about the car, point towards the center.
const float kPoseTrans[kPoseCount][4] = {
    {4, 0, 2.5},
    {3.69552, 1.53073, 2.5},
    {2.82843, 2.82843, 2.5},
    {1.53073, 3.69552, 2.5},
    {-1.74846e-07, 4, 2.5},
    {-1.53073, 3.69552, 2.5},
    {-2.82843, 2.82843, 2.5},
    {-3.69552, 1.53073, 2.5},
    {-4, -3.49691e-07, 2.5},
    {-3.69552, -1.53073, 2.5},
    {-2.82843, -2.82843, 2.5},
    {-1.53073, -3.69552, 2.5},
    {4.76995e-08, -4, 2.5},
    {1.53073, -3.69552, 2.5},
    {2.82843, -2.82843, 2.5},
    {3.69552, -1.53073, 2.5}
};

bool run2dSurroundView(sp<ISurroundViewService> pSurroundViewService,
                       sp<IEvsDisplay> pDisplay) {
    LOG(INFO) << "Run 2d Surround View demo";

    // Call HIDL API "start2dSession"
    sp<ISurroundView2dSession> surroundView2dSession;

    SvResult svResult;
    pSurroundViewService->start2dSession(
        [&surroundView2dSession, &svResult](
            const sp<ISurroundView2dSession>& session, SvResult result) {
        surroundView2dSession = session;
        svResult = result;
    });

    if (surroundView2dSession == nullptr || svResult != SvResult::OK) {
        LOG(ERROR) << "Failed to start2dSession";
        return false;
    } else {
        LOG(INFO) << "start2dSession succeeded";
    }

    sp<SurroundViewServiceCallback> sv2dCallback
        = new SurroundViewServiceCallback(pDisplay, surroundView2dSession);

    // Start 2d stream with callback
    if (surroundView2dSession->startStream(sv2dCallback) != SvResult::OK) {
        LOG(ERROR) << "Failed to start 2d stream";
        return false;
    }

    // Let the SV algorithm run for 10 seconds for HIGH_QUALITY
    std::this_thread::sleep_for(std::chrono::seconds(10));

    // Switch to low quality and lower resolution
    Sv2dConfig config;
    config.width = kLowResolutionWidth;
    config.blending = SvQuality::LOW;
    if (surroundView2dSession->set2dConfig(config) != SvResult::OK) {
        LOG(ERROR) << "Failed to set2dConfig";
        return false;
    }

    // Let the SV algorithm run for 10 seconds for LOW_QUALITY
    std::this_thread::sleep_for(std::chrono::seconds(10));

    // TODO(b/150412555): wait for the last frame
    // Stop the 2d stream and session
    surroundView2dSession->stopStream();

    pSurroundViewService->stop2dSession(surroundView2dSession);
    surroundView2dSession = nullptr;

    LOG(INFO) << "SV 2D session finished.";

    return true;
};

// Given a valid sv 3d session and pose, viewid and hfov parameters, sets the view.
bool setView(sp<ISurroundView3dSession> surroundView3dSession, uint32_t viewId,
        uint32_t poseIndex, float hfov)
{
    const View3d view3d = {
        .viewId = viewId,
        .pose = {
            .rotation = {.x=kPoseRot[poseIndex][0], .y=kPoseRot[poseIndex][1],
                    .z=kPoseRot[poseIndex][2], .w=kPoseRot[poseIndex][3]},
            .translation = {.x=kPoseTrans[poseIndex][0], .y=kPoseTrans[poseIndex][1],
                    .z=kPoseTrans[poseIndex][2]},
        },
        .horizontalFov = hfov,
    };

    const std::vector<View3d> views = {view3d};
    if (surroundView3dSession->setViews(views) != SvResult::OK) {
        return false;
    }
    return true;
}

bool run3dSurroundView(sp<ISurroundViewService> pSurroundViewService,
                       sp<IEvsDisplay> pDisplay) {
    LOG(INFO) << "Run 3d Surround View demo";

    // Call HIDL API "start3dSession"
    sp<ISurroundView3dSession> surroundView3dSession;

    SvResult svResult;
    pSurroundViewService->start3dSession(
        [&surroundView3dSession, &svResult](
            const sp<ISurroundView3dSession>& session, SvResult result) {
        surroundView3dSession = session;
        svResult = result;
    });

    if (surroundView3dSession == nullptr || svResult != SvResult::OK) {
        LOG(ERROR) << "Failed to start3dSession";
        return false;
    } else {
        LOG(INFO) << "start3dSession succeeded";
    }

    sp<SurroundViewServiceCallback> sv3dCallback
        = new SurroundViewServiceCallback(pDisplay, surroundView3dSession);

<<<<<<< HEAD
=======
    // A view must be set before the 3d stream is started.
    if (!setView(surroundView3dSession, 0, 0, kHorizontalFov)) {
        LOG(ERROR) << "Failed to setView of pose index :" << 0;
        return false;
    }

>>>>>>> 7a610db4
    // Start 3d stream with callback
    if (surroundView3dSession->startStream(sv3dCallback) != SvResult::OK) {
        LOG(ERROR) << "Failed to start 3d stream";
        return false;
    }

    // Let the SV algorithm run for 10 seconds for HIGH_QUALITY
    const int totalViewingTimeSecs = 10;
<<<<<<< HEAD
    const std::chrono::milliseconds perPoseSleepTimeMs(totalViewingTimeSecs * 1000 / kPoseCount);
    for(uint32_t i = 0; i < kPoseCount; i++) {
=======
    const std::chrono::milliseconds
            perPoseSleepTimeMs(totalViewingTimeSecs * 1000 / kPoseCount);
    for(uint32_t i = 1; i < kPoseCount; i++) {
>>>>>>> 7a610db4
        if (!setView(surroundView3dSession, i, i, kHorizontalFov)) {
            LOG(WARNING) << "Failed to setView of pose index :" << i;
        }
        std::this_thread::sleep_for(perPoseSleepTimeMs);
    }

    // Switch to low quality and lower resolution
    Sv3dConfig config;
    config.width = kLowResolutionWidth;
    config.height = kLowResolutionHeight;
    config.carDetails = SvQuality::LOW;
    if (surroundView3dSession->set3dConfig(config) != SvResult::OK) {
        LOG(ERROR) << "Failed to set3dConfig";
        return false;
    }

    // Let the SV algorithm run for 10 seconds for LOW_QUALITY
    for(uint32_t i = 0; i < kPoseCount; i++) {
        if(!setView(surroundView3dSession, i + kPoseCount, i, kHorizontalFov)) {
            LOG(WARNING) << "Failed to setView of pose index :" << i;
        }
        std::this_thread::sleep_for(perPoseSleepTimeMs);
    }

    // TODO(b/150412555): wait for the last frame
    // Stop the 3d stream and session
    surroundView3dSession->stopStream();

    pSurroundViewService->stop3dSession(surroundView3dSession);
    surroundView3dSession = nullptr;

    LOG(DEBUG) << "SV 3D session finished.";

    return true;
};

// Main entry point
int main(int argc, char** argv) {
    // Start up
    LOG(INFO) << "SV app starting";

    DemoMode mode = UNKNOWN;
    for (int i=1; i< argc; i++) {
        if (strcmp(argv[i], "--use2d") == 0) {
            mode = DEMO_2D;
        } else if (strcmp(argv[i], "--use3d") == 0) {
            mode = DEMO_3D;
        } else {
            LOG(WARNING) << "Ignoring unrecognized command line arg: "
                         << argv[i];
        }
    }

    if (mode == UNKNOWN) {
        LOG(ERROR) << "No demo mode is specified. Exiting";
        return EXIT_FAILURE;
    }

    // Set thread pool size to one to avoid concurrent events from the HAL.
    // This pool will handle the SurroundViewStream callbacks.
    configureRpcThreadpool(1, false /* callerWillJoin */);

    // Try to connect to EVS service
    LOG(INFO) << "Acquiring EVS Enumerator";
    sp<IEvsEnumerator> evs = IEvsEnumerator::getService();
    if (evs == nullptr) {
        LOG(ERROR) << "getService(default) returned NULL.  Exiting.";
        return EXIT_FAILURE;
    }

    // Try to connect to SV service
    LOG(INFO) << "Acquiring SV Service";
    android::sp<ISurroundViewService> surroundViewService
        = ISurroundViewService::getService("default");

    if (surroundViewService == nullptr) {
        LOG(ERROR) << "getService(default) returned NULL.";
        return EXIT_FAILURE;
    } else {
        LOG(INFO) << "Get ISurroundViewService default";
    }

    // Connect to evs display
    int displayId;
    evs->getDisplayIdList([&displayId](auto idList) {
        displayId = idList[0];
    });

    LOG(INFO) << "Acquiring EVS Display with ID: "
              << displayId;
    sp<IEvsDisplay> display = evs->openDisplay_1_1(displayId);
    if (display == nullptr) {
        LOG(ERROR) << "EVS Display unavailable.  Exiting.";
        return EXIT_FAILURE;
    }

    if (mode == DEMO_2D) {
        if (!run2dSurroundView(surroundViewService, display)) {
            LOG(ERROR) << "Something went wrong in 2d surround view demo. "
                       << "Exiting.";
            return EXIT_FAILURE;
        }
    } else if (mode == DEMO_3D) {
        if (!run3dSurroundView(surroundViewService, display)) {
            LOG(ERROR) << "Something went wrong in 3d surround view demo. "
                       << "Exiting.";
            return EXIT_FAILURE;
        }
    }

    evs->closeDisplay(display);

    LOG(DEBUG) << "SV sample app finished running successfully";
    return EXIT_SUCCESS;
}<|MERGE_RESOLUTION|>--- conflicted
+++ resolved
@@ -202,15 +202,12 @@
     sp<SurroundViewServiceCallback> sv3dCallback
         = new SurroundViewServiceCallback(pDisplay, surroundView3dSession);
 
-<<<<<<< HEAD
-=======
     // A view must be set before the 3d stream is started.
     if (!setView(surroundView3dSession, 0, 0, kHorizontalFov)) {
         LOG(ERROR) << "Failed to setView of pose index :" << 0;
         return false;
     }
 
->>>>>>> 7a610db4
     // Start 3d stream with callback
     if (surroundView3dSession->startStream(sv3dCallback) != SvResult::OK) {
         LOG(ERROR) << "Failed to start 3d stream";
@@ -219,14 +216,9 @@
 
     // Let the SV algorithm run for 10 seconds for HIGH_QUALITY
     const int totalViewingTimeSecs = 10;
-<<<<<<< HEAD
-    const std::chrono::milliseconds perPoseSleepTimeMs(totalViewingTimeSecs * 1000 / kPoseCount);
-    for(uint32_t i = 0; i < kPoseCount; i++) {
-=======
     const std::chrono::milliseconds
             perPoseSleepTimeMs(totalViewingTimeSecs * 1000 / kPoseCount);
     for(uint32_t i = 1; i < kPoseCount; i++) {
->>>>>>> 7a610db4
         if (!setView(surroundView3dSession, i, i, kHorizontalFov)) {
             LOG(WARNING) << "Failed to setView of pose index :" << i;
         }
