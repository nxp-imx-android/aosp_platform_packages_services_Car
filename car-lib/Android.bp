// Copyright (C) 2018 The Android Open Source Project
//
// Licensed under the Apache License, Version 2.0 (the "License");
// you may not use this file except in compliance with the License.
// You may obtain a copy of the License at
//
//      http://www.apache.org/licenses/LICENSE-2.0
//
// Unless required by applicable law or agreed to in writing, software
// distributed under the License is distributed on an "AS IS" BASIS,
// WITHOUT WARRANTIES OR CONDITIONS OF ANY KIND, either express or implied.
// See the License for the specific language governing permissions and
// limitations under the License.

package {
    default_applicable_licenses: ["Android-Apache-2.0"],
}

filegroup {
    name: "libcarpowermanager_aidl",
    srcs: [
        "src/android/car/ICar.aidl",
        "src/android/car/hardware/power/CarPowerPolicy.aidl",
        "src/android/car/hardware/power/CarPowerPolicyFilter.aidl",
        "src/android/car/hardware/power/ICarPower.aidl",
        "src/android/car/hardware/power/ICarPowerPolicyListener.aidl",
        "src/android/car/hardware/power/ICarPowerStateListener.aidl",
    ],
    path: "src",
}

cc_library {
    name: "libcarpowermanager",
    vendor_available: true,

    aidl: {
        export_aidl_headers: true,
        local_include_dirs: [
            "src",
        ],
    },

    cflags: [
        "-Wall",
        "-Werror",
        "-Wextra",
        "-Wno-unused-parameter",
    ],

    include_dirs: [
        "packages/services/Car/car-lib/native/include",
    ],

    shared_libs: [
        "libbinder",
        "liblog",
        "libutils",
    ],

    srcs: [
        ":libcarpowermanager_aidl",
        "native/CarPowerManager/CarPowerManager.cpp",
        "native/CarPowerManager/CarPowerPolicy.cpp",
        "native/CarPowerManager/CarPowerPolicyFilter.cpp",
    ],
}

java_library {
    name: "android.car.cluster.navigation",
    proto: {
        type: "lite",
    },
    static_libs: ["libprotobuf-java-lite"],
    srcs: ["src/android/car/navigation/navigation_state.proto"]
}

// library to access settings from CarSettings
java_library {
    name: "android.car.settings",
    srcs: ["src/android/car/settings/CarSettings.java"]
}

// library to access common constants between carlibrary and system server.
java_library {
    name: "com.android.car.internal.common",
    srcs: [
        "src/com/android/car/internal/common/**/*.java",
        "src/com/android/car/internal/common/EventLogTags.logtags",
        "src/com/android/car/internal/ExcludeFromCodeCoverageGeneratedReport.java",
    ],
}

java_library {
    name: "android.car",
    srcs: [
        "src/**/*.java",
        "src/**/*.aidl",
        "src/com/android/car/internal/common/EventLogTags.logtags",
    ],
    aidl: {
        include_dirs: [
<<<<<<< HEAD
            "packages/modules/Bluetooth/framework/aidl-export",
=======
            "frameworks/native/aidl/binder", // For PersistableBundle.aidl
            "system/bt/binder",
>>>>>>> 79b25c43
        ],
    },
    exclude_srcs: [
        "src/android/car/storagemonitoring/IoStats.aidl",
        "src/android/car/storagemonitoring/IoStatsEntry.aidl",
    ],
    product_variables: {
        pdk: {
            enabled: false,
        },
    },
    installable: true,
}

stubs_defaults {
    name: "android.car-docs-default",
    srcs: [
        "src/**/*.java",
    ],
    libs: [
        "android.car",
    ],
    product_variables: {
        pdk: {
            enabled: false,
        },
    },
}

genrule {
    name: "android-car-last-released-api",
    srcs: [
        "api/released/*.txt",
    ],
    cmd: "cp -f $$(echo $(in) | tr \" \" \"\\n\" | sort -n | tail -1) $(genDir)/last-released-api.txt",
    out: [
        "last-released-api.txt",
    ],
}

genrule {
    name: "android-car-last-released-system-api",
    srcs: [
        "api/system-released/*.txt",
    ],
    cmd: "cp -f $$(echo $(in) | tr \" \" \"\\n\" | sort -n | tail -1) $(genDir)/last-released-system-api.txt",
    out: [
        "last-released-system-api.txt",
    ],
}

droidstubs {
    name: "android.car-stubs-docs",
    defaults: ["android.car-docs-default"],
    args: "--hide UnavailableSymbol --stub-packages android.car* " +
        "--hide-package com.android.internal ",
    installable: false,
    check_api: {
        last_released: {
            api_file: ":android-car-last-released-api",
            removed_api_file: "api/removed.txt",
            args: " -hide 2 -hide 3 -hide 4 -hide 5 -hide 6 -hide 24 -hide 25 -hide 26 -hide 27 " +
                " -warning 7 -warning 8 -warning 9 -warning 10 -warning 11 -warning 12 " +
                " -warning 13 -warning 14 -warning 15 -warning 16 -warning 17 -warning 18 -hide 113 ",
        },
        current: {
            api_file: "api/current.txt",
            removed_api_file: "api/removed.txt",
            args: " -error 2 -error 3 -error 4 -error 5 -error 6 -error 7 -error 8 -error 9 -error 10 -error 11 " +
                " -error 12 -error 13 -error 14 -error 15 -error 16 -error 17 -error 18 -error 19 -error 20 " +
                " -error 21 -error 23 -error 24 -error 25 -hide 113 ",
        },
        api_lint: {
            enabled: true,
            baseline_file: "api/lint-baseline.txt",
        }
    },
}

droidstubs {
    name: "android.car-system-stubs-docs",
    defaults: ["android.car-docs-default"],
    // TODO(b/174572385): Remove CallbackInterface once this b/174572385 is fixed
    args: "--hide CallbackInterface --hide UnavailableSymbol --hide HiddenSuperclass " +
        "--stub-packages android.car* " +
        "--show-annotation android.annotation.SystemApi --hide-package com.android.internal ",
    installable: false,
    check_api: {
        last_released: {
            api_file: ":android-car-last-released-system-api",
            removed_api_file: "api/system-removed.txt",
            args: " -hide 2 -hide 3 -hide 4 -hide 5 -hide 6 -hide 24 -hide 25 -hide 26 -hide 27 " +
                " -warning 7 -warning 8 -warning 9 -warning 10 -warning 11 -warning 12 " +
                " -warning 13 -warning 14 -warning 15 -warning 16 -warning 17 -warning 18 -hide 113 ",
        },
        current: {
            api_file: "api/system-current.txt",
            removed_api_file: "api/system-removed.txt",
            args: " -error 2 -error 3 -error 4 -error 5 -error 6 -error 7 -error 8 -error 9 -error 10 -error 11 " +
                " -error 12 -error 13 -error 14 -error 15 -error 16 -error 17 -error 18 -error 19 -error 20 " +
                " -error 21 -error 23 -error 24 -error 25 -hide 113 ",
        },
        api_lint: {
            enabled: true,
            baseline_file: "api/system-lint-baseline.txt",
        }
    },
}

droidstubs {
    name: "android.car-test-stubs-docs",
    defaults: ["android.car-docs-default"],
    args: "--hide HiddenSuperclass --hide UnavailableSymbol --stub-packages android.car* " +
        "--show-annotation android.annotation.TestApi ",
    installable: false,
    check_api: {
        current: {
            api_file: "api/test-current.txt",
            removed_api_file: "api/test-removed.txt",
            args: " -error 2 -error 3 -error 4 -error 5 -error 6 -error 7 -error 8 -error 9 -error 10 -error 11 " +
                  " -error 12 -error 13 -error 14 -error 15 -error 16 -error 17 -error 18 -error 19 -error 20 " +
                  " -error 21 -error 23 -error 24 -error 25 -hide 113 ",
        },
    },
}

droidstubs {
    name: "android.car-stub-docs",
    srcs: [
        "src/**/*.java",
    ],
    libs: [
        "android.car",
    ],
    api_filename: "api.txt",
    args: "--hide HiddenSuperclass --hide UnavailableSymbol --stub-packages android.car* ",
    installable: false,
    product_variables: {
        pdk: {
            enabled: false,
        },
    },
}

// Generates stubs for API documentation.
droidstubs {
    name: "car-doc-stubs",
    srcs: [
        "src/**/*.java",
    ],
    create_doc_stubs: true,
    annotations_enabled: true,
    api_levels_annotations_enabled: true,
    api_levels_jar_filename: "android.car.jar",
    api_levels_annotations_dirs: [
        "sdk-dir",
        "api-versions-jars-dir",
    ],
    previous_api: ":android-car-last-released-api",
    merge_annotations_dirs: [
        "metalava-manual",
    ],
    arg_files: [
        "AndroidManifest.xml",
    ],
    // Add --verbose to print metalava details.
    args: "--manifest $(location AndroidManifest.xml) " +
          "--error UnhiddenSystemApi " +
          "--hide RequiresPermission " +
          "--hide CallbackInterface " +
          "--hide MissingPermission " +
          "--hide HiddenSuperclass --hide DeprecationMismatch --hide UnavailableSymbol " +
          "--hide SdkConstant --hide HiddenTypeParameter --hide Todo --hide Typo " +
          "--hide Todo --hide Typo ",
    write_sdk_values: true,
}

// Generates API docs for go/devsite.
//
// How API docs are generated:
//    source files -> (droidstubs/metalava) -> stub source files -> (droiddoc/doclava) -> docs
//
// The metalava conversion is done by droidstub module "car-doc-stubs".
//
// TODO(b/162958231): Remove "ds-car-docs" from build/soong/java/legacy_core_platform_api_usage.go.
droiddoc {
    name: "ds-car-docs",
    srcs: [
        ":car-doc-stubs",
    ],
    libs: [
        "stub-annotations",
        "unsupportedappusage",
    ],
    custom_template: "droiddoc-templates-sdk",
    // These variables that are used in doclava templates.
    hdf: [
        "dac true",
        "sdk.preview 0", // Not a preview version.
        "sdk.version 31",
        "android.whichdoc online",
        "android.hasSamples false",
    ],
    arg_files: [
        "AndroidManifest.xml",
    ],
    proofread_file: "ds-sdk-docs-proofrerad.txt",
    // See doclava docs in https://github.com/tinks/doclava.
    // See error numbers in external/doclava/src/com/google/doclava/Errors.java.
    // TODO(b/163831343): Add -werror -lerror to catch bad javadocs
    args: "-android -manifest $(location AndroidManifest.xml) -toroot / -devsite -yamlV2 -metalavaApiSince " +
        "-hide 111 -hide 113 -hide 125 -hide 126 -hide 127 -hide 128 " +
        "-stubpackages android.car -dac_libraryroot android/car ",
}

java_library {
    name: "android.car-stubs",
    srcs: [
        ":android.car-stub-docs",
    ],
    sdk_version: "current",
    product_variables: {
        pdk: {
            enabled: false,
        },
    },
    installable: false,
    dist: {
        targets: ["dist_files"],
    }
}

java_library {
    name: "android.car-stubs-dex",
    static_libs: ["android.car-stubs"],
    sdk_version: "current",
    product_variables: {
        pdk: {
            enabled: false,
        },
    },
    compile_dex: true,
}

java_library {
    name: "android.car-system-stubs",
    srcs: [
        ":android.car-system-stubs-docs",
    ],
    sdk_version: "system_current",
    product_variables: {
        pdk: {
            enabled: false,
        },
    },
    installable: false,
    dist: {
        targets: ["dist_files"],
    }
}

java_library {
    name: "android.car-system-stubs-dex",
    static_libs: ["android.car-system-stubs"],
    sdk_version: "system_current",
    product_variables: {
        pdk: {
            enabled: false,
        },
    },
    compile_dex: true,
}

java_library {
    name: "android.car-test-stubs",
    srcs: [
        ":android.car-test-stubs-docs",
    ],
    sdk_version: "test_current",
    product_variables: {
        pdk: {
            enabled: false,
        },
    },
    installable: false,
}

java_library {
    name: "android.car-test-stubs-dex",
    static_libs: ["android.car-test-stubs"],
    sdk_version: "test_current",
    product_variables: {
        pdk: {
            enabled: false,
        },
    },
    compile_dex: true,
    dist: {
        targets: ["dist_files"],
    }
}

// Export the api/system-current.txt file.
filegroup {
    name: "car-api-system-current.txt",
    visibility: [
        "//cts/tests/signature/api",
    ],
    srcs: [
        "api/system-current.txt",
    ],
}

// Export the api/system-removed.txt file.
filegroup {
    name: "car-api-system-removed.txt",
    visibility: [
        "//cts/tests/signature/api",
    ],
    srcs: [
        "api/system-removed.txt",
    ],
}<|MERGE_RESOLUTION|>--- conflicted
+++ resolved
@@ -99,12 +99,8 @@
     ],
     aidl: {
         include_dirs: [
-<<<<<<< HEAD
             "packages/modules/Bluetooth/framework/aidl-export",
-=======
             "frameworks/native/aidl/binder", // For PersistableBundle.aidl
-            "system/bt/binder",
->>>>>>> 79b25c43
         ],
     },
     exclude_srcs: [
