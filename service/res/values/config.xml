--- conflicted
+++ resolved
@@ -56,14 +56,8 @@
          and other sounds can be still played. -->
     <bool name="displayOffMuteLockAllAudio">true</bool>
 
-<<<<<<< HEAD
-    <!-- This is kernel device node to allow input event injection for key inputs coming
-         from vehicle hal -->
-    <string name="inputInjectionDeviceNode">/dev/input/event2</string>
     <string name="inputService">android.car.input.service/.DefaultInputService</string>
 
-=======
->>>>>>> 67974c47
     <string name="instrumentClusterRendererService">android.car.cluster.loggingrenderer/.LoggingClusterRenderingService</string>
 
     <!--  Whether to enable Avtivity blocking for safety. When Activity blocking is enabled,
