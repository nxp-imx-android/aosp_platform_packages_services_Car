/*
 * Copyright (C) 2016 The Android Open Source Project
 *
 * Licensed under the Apache License, Version 2.0 (the "License");
 * you may not use this file except in compliance with the License.
 * You may obtain a copy of the License at
 *
 *      http://www.apache.org/licenses/LICENSE-2.0
 *
 * Unless required by applicable law or agreed to in writing, software
 * distributed under the License is distributed on an "AS IS" BASIS,
 * WITHOUT WARRANTIES OR CONDITIONS OF ANY KIND, either express or implied.
 * See the License for the specific language governing permissions and
 * limitations under the License.
 */
package com.android.car;

import android.car.CarProjectionManager;
import android.car.ICarProjection;
import android.car.ICarProjectionCallback;
import android.content.ComponentName;
import android.content.Context;
import android.content.Intent;
import android.content.ServiceConnection;
import android.os.Binder;
import android.os.IBinder;
import android.os.RemoteException;
import android.os.UserHandle;
import android.util.Log;
import android.view.KeyEvent;

import java.io.PrintWriter;

/**
 * Car projection service allows to bound to projected app to boost it prioirity.
 * It also enables proejcted applications to handle voice action requests.
 */
<<<<<<< HEAD
public class CarProjectionService extends ICarProjection.Stub implements CarServiceBase,
        BinderInterfaceContainer.BinderEventHandler<ICarProjectionListener> {
=======
class CarProjectionService extends ICarProjection.Stub implements CarServiceBase,
        BinderInterfaceContainer.BinderEventHandler<ICarProjectionCallback> {
>>>>>>> 74a0c056
    private final ListenerHolder mAllListeners;
    private final CarInputService mCarInputService;
    private final Context mContext;

    private final CarInputService.KeyEventListener mVoiceAssistantKeyListener =
            new CarInputService.KeyEventListener() {
                @Override
                public boolean onKeyEvent(KeyEvent event) {
                    handleVoiceAssitantRequest(false);
                    return true;
                }
            };

    private final CarInputService.KeyEventListener mLongVoiceAssistantKeyListener =
            new CarInputService.KeyEventListener() {
                @Override
                public boolean onKeyEvent(KeyEvent event) {
                    handleVoiceAssitantRequest(true);
                    return true;
                }
            };

    private final ServiceConnection mConnection = new ServiceConnection() {
            @Override
            public void onServiceConnected(ComponentName className, IBinder service) {
                synchronized (CarProjectionService.this) {
                    mBound = true;
                }
            }

            @Override
            public void onServiceDisconnected(ComponentName className) {
                // Service has crashed.
                Log.w(CarLog.TAG_PROJECTION, "Service disconnected: " + className);
                synchronized (CarProjectionService.this) {
                    mRegisteredService = null;
                }
                unbindServiceIfBound();
            }
        };

    private boolean mBound;
    private Intent mRegisteredService;

    CarProjectionService(Context context, CarInputService carInputService) {
        mContext = context;
        mCarInputService = carInputService;
        mAllListeners = new ListenerHolder(this);
    }

    @Override
    public void registerProjectionRunner(Intent serviceIntent) {
        // We assume one active projection app running in the system at one time.
        synchronized (this) {
            if (serviceIntent.filterEquals(mRegisteredService)) {
                return;
            }
            if (mRegisteredService != null) {
                Log.w(CarLog.TAG_PROJECTION, "Registering new service[" + serviceIntent
                        + "] while old service[" + mRegisteredService + "] is still running");
            }
            unbindServiceIfBound();
        }
        bindToService(serviceIntent);
    }

    @Override
    public void unregisterProjectionRunner(Intent serviceIntent) {
        synchronized (this) {
            if (!serviceIntent.filterEquals(mRegisteredService)) {
                Log.w(CarLog.TAG_PROJECTION, "Request to unbind unregistered service["
                        + serviceIntent + "]. Registered service[" + mRegisteredService + "]");
                return;
            }
            mRegisteredService = null;
        }
        unbindServiceIfBound();
    }

    private void bindToService(Intent serviceIntent) {
        synchronized (this) {
            mRegisteredService = serviceIntent;
        }
        UserHandle userHandle = UserHandle.getUserHandleForUid(Binder.getCallingUid());
        mContext.startServiceAsUser(serviceIntent, userHandle);
        mContext.bindServiceAsUser(serviceIntent, mConnection, Context.BIND_IMPORTANT, userHandle);
    }

    private void unbindServiceIfBound() {
        synchronized (this) {
            if (!mBound) {
                return;
            }
            mBound = false;
        }
        mContext.unbindService(mConnection);
    }

    private synchronized void handleVoiceAssitantRequest(boolean isTriggeredByLongPress) {
        for (BinderInterfaceContainer.BinderInterface<ICarProjectionCallback> listener :
                 mAllListeners.getInterfaces()) {
            ListenerInfo listenerInfo = (ListenerInfo) listener;
            if ((listenerInfo.hasFilter(CarProjectionManager.PROJECTION_LONG_PRESS_VOICE_SEARCH)
                    && isTriggeredByLongPress)
                    || (listenerInfo.hasFilter(CarProjectionManager.PROJECTION_VOICE_SEARCH)
                    && !isTriggeredByLongPress)) {
                dispatchVoiceAssistantRequest(listenerInfo.binderInterface, isTriggeredByLongPress);
            }
        }
    }

    @Override
    public void regsiterProjectionListener(ICarProjectionCallback listener, int filter) {
        synchronized (this) {
            ListenerInfo info = (ListenerInfo) mAllListeners.getBinderInterface(listener);
            if (info == null) {
                info = new ListenerInfo(mAllListeners, listener, filter);
                mAllListeners.addBinderInterface(info);
            } else {
                info.setFilter(filter);
            }
        }
        updateCarInputServiceListeners();
    }

    @Override
    public void unregsiterProjectionListener(ICarProjectionCallback listener) {
        synchronized (this) {
            mAllListeners.removeBinder(listener);
        }
        updateCarInputServiceListeners();
    }

    private void updateCarInputServiceListeners() {
        boolean listenShortPress = false;
        boolean listenLongPress = false;
        synchronized (this) {
            for (BinderInterfaceContainer.BinderInterface<ICarProjectionCallback> listener :
                         mAllListeners.getInterfaces()) {
                ListenerInfo listenerInfo = (ListenerInfo) listener;
                listenShortPress |= listenerInfo.hasFilter(
                        CarProjectionManager.PROJECTION_VOICE_SEARCH);
                listenLongPress |= listenerInfo.hasFilter(
                        CarProjectionManager.PROJECTION_LONG_PRESS_VOICE_SEARCH);
            }
        }
        mCarInputService.setVoiceAssistantKeyListener(listenShortPress
                ? mVoiceAssistantKeyListener : null);
        mCarInputService.setLongVoiceAssistantKeyListener(listenLongPress
                ? mLongVoiceAssistantKeyListener : null);
    }

    @Override
    public void init() {
        // nothing to do
    }

    @Override
    public void release() {
        synchronized (this) {
            mAllListeners.clear();
        }
    }

    @Override
    public void onBinderDeath(
            BinderInterfaceContainer.BinderInterface<ICarProjectionCallback> bInterface) {
        unregsiterProjectionListener(bInterface.binderInterface);
    }

    @Override
    public void dump(PrintWriter writer) {
        writer.println("**CarProjectionService**");
        synchronized (this) {
            for (BinderInterfaceContainer.BinderInterface<ICarProjectionCallback> listener :
                         mAllListeners.getInterfaces()) {
                ListenerInfo listenerInfo = (ListenerInfo) listener;
                writer.println(listenerInfo.toString());
            }
        }
    }

    private void dispatchVoiceAssistantRequest(ICarProjectionCallback listener,
            boolean fromLongPress) {
        try {
            listener.onVoiceAssistantRequest(fromLongPress);
        } catch (RemoteException e) {
        }
    }

    private static class ListenerHolder extends BinderInterfaceContainer<ICarProjectionCallback> {
        private ListenerHolder(CarProjectionService service) {
            super(service);
        }
    }

    private static class ListenerInfo extends
            BinderInterfaceContainer.BinderInterface<ICarProjectionCallback> {
        private int mFilter;

        private ListenerInfo(ListenerHolder holder, ICarProjectionCallback binder, int filter) {
            super(holder, binder);
            this.mFilter = filter;
        }

        private synchronized int getFilter() {
            return mFilter;
        }

        private boolean hasFilter(int filter) {
            return (getFilter() & filter) != 0;
        }

        private synchronized void setFilter(int filter) {
            mFilter = filter;
        }

        @Override
        public String toString() {
            synchronized (this) {
                return "ListenerInfo{filter=" + Integer.toHexString(mFilter) + "}";
            }
        }
    }
}<|MERGE_RESOLUTION|>--- conflicted
+++ resolved
@@ -35,13 +35,8 @@
  * Car projection service allows to bound to projected app to boost it prioirity.
  * It also enables proejcted applications to handle voice action requests.
  */
-<<<<<<< HEAD
-public class CarProjectionService extends ICarProjection.Stub implements CarServiceBase,
-        BinderInterfaceContainer.BinderEventHandler<ICarProjectionListener> {
-=======
 class CarProjectionService extends ICarProjection.Stub implements CarServiceBase,
         BinderInterfaceContainer.BinderEventHandler<ICarProjectionCallback> {
->>>>>>> 74a0c056
     private final ListenerHolder mAllListeners;
     private final CarInputService mCarInputService;
     private final Context mContext;
