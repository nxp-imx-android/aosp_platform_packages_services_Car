/*
 * Copyright (C) 2020 The Android Open Source Project
 *
 * Licensed under the Apache License, Version 2.0 (the "License");
 * you may not use this file except in compliance with the License.
 * You may obtain a copy of the License at
 *
 *      http://www.apache.org/licenses/LICENSE-2.0
 *
 * Unless required by applicable law or agreed to in writing, software
 * distributed under the License is distributed on an "AS IS" BASIS,
 * WITHOUT WARRANTIES OR CONDITIONS OF ANY KIND, either express or implied.
 * See the License for the specific language governing permissions and
 * limitations under the License.
 */

package com.android.car.audio;

<<<<<<< HEAD
=======
import android.hardware.automotive.audiocontrol.V2_0.ICloseHandle;
>>>>>>> c57f0a4d
import android.hardware.automotive.audiocontrol.V2_0.IFocusListener;
import android.media.AudioAttributes;
import android.media.AudioAttributes.AttributeUsage;
import android.os.RemoteException;
import android.util.Log;

import androidx.annotation.Nullable;

import com.android.car.audio.CarAudioContext.AudioContext;
import com.android.internal.annotations.VisibleForTesting;
import com.android.internal.util.Preconditions;

import java.io.PrintWriter;
import java.util.NoSuchElementException;
import java.util.Objects;

/**
 * AudioControlWrapper wraps IAudioControl HAL interface, handling version specific support so that
 * the rest of CarAudioService doesn't need to know about it.
 */
final class AudioControlWrapper {
    private static final String TAG = AudioControlWrapper.class.getSimpleName();
    @Nullable
    private final android.hardware.automotive.audiocontrol.V1_0.IAudioControl mAudioControlV1;
    @Nullable
    private final android.hardware.automotive.audiocontrol.V2_0.IAudioControl mAudioControlV2;
    private ICloseHandle mCloseHandle;

    static AudioControlWrapper newAudioControl() {
        android.hardware.automotive.audiocontrol.V1_0.IAudioControl audioControlV1 = null;
        android.hardware.automotive.audiocontrol.V2_0.IAudioControl audioControlV2 = null;
        try {
            audioControlV2 = android.hardware.automotive.audiocontrol.V2_0.IAudioControl
                    .getService(true);
        } catch (RemoteException e) {
            throw new IllegalStateException("Failed to get IAudioControl V2 service", e);
        } catch (NoSuchElementException e) {
            Log.d(TAG, "IAudioControl@V2.0 not in the manifest");
        }

        try {
            audioControlV1 = android.hardware.automotive.audiocontrol.V1_0.IAudioControl
                    .getService(true);
        } catch (RemoteException e) {
            throw new IllegalStateException("Failed to get IAudioControl V1 service", e);
        } catch (NoSuchElementException e) {
            Log.d(TAG, "IAudioControl@V1.0 not in the manifest");
        }

        return new AudioControlWrapper(audioControlV1, audioControlV2);
    }

    void unregisterFocusListener() {
        if (mCloseHandle != null) {
            try {
                mCloseHandle.close();
            } catch (RemoteException e) {
                Log.e(TAG, "Failed to close focus listener", e);
            } finally {
                mCloseHandle = null;
            }
        }
    }

    @VisibleForTesting
    AudioControlWrapper(
            @Nullable android.hardware.automotive.audiocontrol.V1_0.IAudioControl audioControlV1,
            @Nullable android.hardware.automotive.audiocontrol.V2_0.IAudioControl audioControlV2) {
        checkAudioControls(audioControlV1, audioControlV2);
        mAudioControlV1 = audioControlV1;
        mAudioControlV2 = audioControlV2;

    }

    boolean supportsHalAudioFocus() {
        return mAudioControlV2 != null;
    }

    void registerFocusListener(IFocusListener focusListener) {
        Objects.requireNonNull(mAudioControlV2,
                "IAudioControl V2.0 is required for HAL audio focus requests");
<<<<<<< HEAD
        Log.d(TAG, "Registering focus listener on AudioControl HAL");
        try {
            mAudioControlV2.registerFocusListener(focusListener);
=======

        Log.d(TAG, "Registering focus listener on AudioControl HAL");
        try {
            mCloseHandle = mAudioControlV2.registerFocusListener(focusListener);
>>>>>>> c57f0a4d
        } catch (RemoteException e) {
            Log.e(TAG, "Failed to register focus listener");
            throw new IllegalStateException("Failed to query IAudioControl#registerFocusListener",
                    e);
        }
    }

    void onAudioFocusChange(@AttributeUsage int usage, int zoneId, int focusChange) {
        Objects.requireNonNull(mAudioControlV2,
                "IAudioControl V2.0 is required for HAL audio focus requests");
        if (Log.isLoggable(TAG, Log.DEBUG)) {
            Log.d(TAG, "onAudioFocusChange: usage " + AudioAttributes.usageToString(usage)
                    + ", zoneId " + zoneId + ", focusChange " + focusChange);
        }
        try {
            mAudioControlV2.onAudioFocusChange(usage, zoneId, focusChange);
        } catch (RemoteException e) {
            throw new IllegalStateException("Failed to query IAudioControl#onAudioFocusChange", e);
<<<<<<< HEAD
=======
        }
    }

    /**
     * dumps the current state of the AudioControlWrapper
     *
     * @param indent indent to append to each new line
     * @param writer stream to write current state
     */
    public void dump(String indent, PrintWriter writer) {
        writer.printf("%s*AudioControlWrapper*\n", indent);

        String innerIndent = "\t" + indent;
        writer.printf("%sIAudioControl HAL\n", innerIndent);
        if (mAudioControlV2 != null) {
            writer.printf("%s\t- V2.0\n", innerIndent);
>>>>>>> c57f0a4d
        }
        if (mAudioControlV1 != null) {
            writer.printf("%s\t- V1.0\n", innerIndent);
        }

        writer.printf("%sFocus listener registered on HAL? %b", innerIndent,
                (mCloseHandle != null));
    }

    void setFadeTowardFront(float value) {
        try {
            if (mAudioControlV2 != null) {
                mAudioControlV2.setFadeTowardFront(value);
            } else {
                mAudioControlV1.setFadeTowardFront(value);
            }
        } catch (RemoteException e) {
            Log.e(TAG, "setFadeTowardFront failed", e);
        }
    }

    void setBalanceTowardRight(float value) {
        try {
            if (mAudioControlV2 != null) {
                mAudioControlV2.setBalanceTowardRight(value);
            } else {
                mAudioControlV1.setBalanceTowardRight(value);
            }
        } catch (RemoteException e) {
            Log.e(TAG, "setBalanceTowardRight failed", e);
        }
    }

    /**
     * Gets the bus associated with CarAudioContext
     *
     * <p>This API is used along with car_volume_groups.xml to configure volume groups and routing.
     *
     * @param audioContext CarAudioContext to get a context for
     * @return int bus number. Should be part of the prefix for the device's address. For example,
     * bus001_media would be bus 1.
     * @deprecated Volume and routing configuration has been replaced by
     * car_audio_configuration.xml. Starting with IAudioControl@V2.0, getBusForContext is no longer
     * supported.
     */
    @Deprecated
    int getBusForContext(@AudioContext int audioContext) {
        Preconditions.checkState(mAudioControlV2 == null,
                "IAudioControl#getBusForContext no longer supported beyond V1.0");

        try {
            return mAudioControlV1.getBusForContext(audioContext);
        } catch (RemoteException e) {
            Log.e(TAG, "Failed to query IAudioControl HAL to get bus for context", e);
            throw new IllegalStateException("Failed to query IAudioControl#getBusForContext", e);
        }
    }

    private void checkAudioControls(
            @Nullable android.hardware.automotive.audiocontrol.V1_0.IAudioControl audioControlV1,
            @Nullable android.hardware.automotive.audiocontrol.V2_0.IAudioControl audioControlV2) {
        if (audioControlV2 != null && audioControlV1 != null) {
            Log.w(TAG, "Both versions of IAudioControl are present, defaulting to V2.0");
        } else if (audioControlV2 == null && audioControlV1 == null) {
            throw new IllegalStateException("No version of AudioControl HAL in the manifest");
        } else if (audioControlV1 != null) {
            Log.w(TAG, "IAudioControl V1.0 is deprecated. Consider upgrading to V2.0");
        } else {
            Log.d(TAG, "Using IAudioControl V2.0");
        }
    }
}<|MERGE_RESOLUTION|>--- conflicted
+++ resolved
@@ -16,10 +16,7 @@
 
 package com.android.car.audio;
 
-<<<<<<< HEAD
-=======
 import android.hardware.automotive.audiocontrol.V2_0.ICloseHandle;
->>>>>>> c57f0a4d
 import android.hardware.automotive.audiocontrol.V2_0.IFocusListener;
 import android.media.AudioAttributes;
 import android.media.AudioAttributes.AttributeUsage;
@@ -101,16 +98,10 @@
     void registerFocusListener(IFocusListener focusListener) {
         Objects.requireNonNull(mAudioControlV2,
                 "IAudioControl V2.0 is required for HAL audio focus requests");
-<<<<<<< HEAD
+
         Log.d(TAG, "Registering focus listener on AudioControl HAL");
         try {
-            mAudioControlV2.registerFocusListener(focusListener);
-=======
-
-        Log.d(TAG, "Registering focus listener on AudioControl HAL");
-        try {
             mCloseHandle = mAudioControlV2.registerFocusListener(focusListener);
->>>>>>> c57f0a4d
         } catch (RemoteException e) {
             Log.e(TAG, "Failed to register focus listener");
             throw new IllegalStateException("Failed to query IAudioControl#registerFocusListener",
@@ -129,8 +120,6 @@
             mAudioControlV2.onAudioFocusChange(usage, zoneId, focusChange);
         } catch (RemoteException e) {
             throw new IllegalStateException("Failed to query IAudioControl#onAudioFocusChange", e);
-<<<<<<< HEAD
-=======
         }
     }
 
@@ -147,7 +136,6 @@
         writer.printf("%sIAudioControl HAL\n", innerIndent);
         if (mAudioControlV2 != null) {
             writer.printf("%s\t- V2.0\n", innerIndent);
->>>>>>> c57f0a4d
         }
         if (mAudioControlV1 != null) {
             writer.printf("%s\t- V1.0\n", innerIndent);
