# Copyright (C) 2015 The Android Open Source Project
#
# Licensed under the Apache License, Version 2.0 (the "License");
# you may not use this file except in compliance with the License.
# You may obtain a copy of the License at
#
#      http://www.apache.org/licenses/LICENSE-2.0
#
# Unless required by applicable law or agreed to in writing, software
# distributed under the License is distributed on an "AS IS" BASIS,
# WITHOUT WARRANTIES OR CONDITIONS OF ANY KIND, either express or implied.
# See the License for the specific language governing permissions and
# limitations under the License.
#
#

LOCAL_PATH:= $(call my-dir)

include $(CLEAR_VARS)

LOCAL_SRC_FILES := $(call all-java-files-under, src)

LOCAL_RESOURCE_DIR += packages/services/Car/service/res

LOCAL_AAPT_FLAGS += --extra-packages com.android.car --auto-add-overlay

LOCAL_PACKAGE_NAME := CarServiceTest

# for system|priviledged permission.
LOCAL_CERTIFICATE := platform

LOCAL_MODULE_TAGS := tests

# When built explicitly put it in the data partition
LOCAL_MODULE_PATH := $(TARGET_OUT_DATA_APPS)

LOCAL_PROGUARD_ENABLED := disabled

LOCAL_STATIC_JAVA_LIBRARIES := junit legacy-android-test
LOCAL_STATIC_JAVA_LIBRARIES += car-service-lib-for-test \
                               vehicle-hal-support-lib \
                               car-systemtest \
                               android-support-test \
<<<<<<< HEAD
                               android.hardware.automotive.vehicle-V2.1-java
=======
                               android.hardware.automotive.vehicle-V2.0-java-static
>>>>>>> cd0c5bdd

LOCAL_JAVA_LIBRARIES := android.car android.test.runner

include $(BUILD_PACKAGE)<|MERGE_RESOLUTION|>--- conflicted
+++ resolved
@@ -41,11 +41,7 @@
                                vehicle-hal-support-lib \
                                car-systemtest \
                                android-support-test \
-<<<<<<< HEAD
-                               android.hardware.automotive.vehicle-V2.1-java
-=======
-                               android.hardware.automotive.vehicle-V2.0-java-static
->>>>>>> cd0c5bdd
+                               android.hardware.automotive.vehicle-V2.0-java
 
 LOCAL_JAVA_LIBRARIES := android.car android.test.runner
 
