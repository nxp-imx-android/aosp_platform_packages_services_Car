/*
 * Copyright (C) 2016 The Android Open Source Project
 *
 * Licensed under the Apache License, Version 2.0 (the "License");
 * you may not use this file except in compliance with the License.
 * You may obtain a copy of the License at
 *
 *      http://www.apache.org/licenses/LICENSE-2.0
 *
 * Unless required by applicable law or agreed to in writing, software
 * distributed under the License is distributed on an "AS IS" BASIS,
 * WITHOUT WARRANTIES OR CONDITIONS OF ANY KIND, either express or implied.
 * See the License for the specific language governing permissions and
 * limitations under the License.
 */
package com.google.android.car.kitchensink.input;

import android.annotation.Nullable;
import android.annotation.StringRes;
import android.car.Car;
import android.car.CarNotConnectedException;
import android.car.test.CarTestManager;
import android.car.test.CarTestManagerBinderWrapper;
import android.content.ComponentName;
import android.content.ServiceConnection;
import android.os.Bundle;
import android.os.IBinder;
import android.os.SystemClock;
import android.support.v4.app.Fragment;
import android.util.Log;
import android.view.KeyEvent;
import android.view.LayoutInflater;
import android.view.MotionEvent;
import android.view.View;
import android.view.View.OnTouchListener;
import android.view.ViewGroup;
import android.widget.Button;
<<<<<<< HEAD
import android.widget.ToggleButton;
import android.widget.LinearLayout;

import com.google.android.car.kitchensink.CarEmulator;
=======
import android.widget.LinearLayout;

>>>>>>> 1f3657e1
import com.google.android.car.kitchensink.R;

import com.android.car.vehiclenetwork.VehicleNetworkConsts;
import com.android.car.vehiclenetwork.VehicleNetworkConsts.VehicleHwKeyInputAction;
import com.android.car.vehiclenetwork.VehiclePropValueUtil;

import java.util.ArrayList;
import java.util.Collections;
import java.util.List;

import com.android.car.vehiclenetwork.VehicleNetworkConsts;
import com.android.car.vehiclenetwork.VehicleNetworkConsts.VehicleHwKeyInputAction;
import com.android.car.vehiclenetwork.VehiclePropValueUtil;

import com.google.android.car.kitchensink.R;

/**
 * Test input event handling to system.
 * vehicle hal should have VEHICLE_PROPERTY_HW_KEY_INPUT support for this to work.
 */
public class InputTestFragment extends Fragment {

    private static final String TAG = "CAR.INPUT.KS";

    private static final Button BREAK_LINE = null;

    private Car mCar;
    private CarTestManager mTestManager;
<<<<<<< HEAD
    private ToggleButton mEnableMocking;
    private CarEmulator mCarEmulator;

=======
>>>>>>> 1f3657e1
    private final List<View> mButtons = new ArrayList<>();

    @Nullable
    @Override
    public View onCreateView(LayoutInflater inflater, @Nullable ViewGroup container,
            @Nullable Bundle savedInstanceState) {
        View view = inflater.inflate(R.layout.input_test, container, false);

        Collections.addAll(mButtons,
                BREAK_LINE,
                createButton(R.string.home, KeyEvent.KEYCODE_HOME),
                createButton(R.string.volume_up, KeyEvent.KEYCODE_VOLUME_UP),
                createButton(R.string.volume_down, KeyEvent.KEYCODE_VOLUME_DOWN),
                createButton(R.string.volume_mute, KeyEvent.KEYCODE_VOLUME_MUTE),
                createButton(R.string.voice, KeyEvent.KEYCODE_VOICE_ASSIST),
                BREAK_LINE,
                createButton(R.string.music, KeyEvent.KEYCODE_MUSIC),
                createButton(R.string.music_play, KeyEvent.KEYCODE_MEDIA_PLAY),
                createButton(R.string.music_stop, KeyEvent.KEYCODE_MEDIA_STOP),
                createButton(R.string.next_song, KeyEvent.KEYCODE_MEDIA_NEXT),
                createButton(R.string.prev_song, KeyEvent.KEYCODE_MEDIA_PREVIOUS),
                createButton(R.string.tune_right, KeyEvent.KEYCODE_CHANNEL_UP),
                createButton(R.string.tune_left, KeyEvent.KEYCODE_CHANNEL_DOWN),
                BREAK_LINE,
                createButton(R.string.call_send, KeyEvent.KEYCODE_CALL),
                createButton(R.string.call_end, KeyEvent.KEYCODE_ENDCALL)
                );

        addButtonsToPanel((LinearLayout) view.findViewById(R.id.input_buttons), mButtons);

        mCar = Car.createCar(getContext(), new ServiceConnection() {
            @Override
            public void onServiceConnected(ComponentName name, IBinder service) {
                Log.i(TAG, "onServiceConnected");
                try {
                    mTestManager = new CarTestManager(
                            (CarTestManagerBinderWrapper) mCar.getCarManager(Car.TEST_SERVICE));
                } catch (CarNotConnectedException e) {
                    throw new RuntimeException("Failed to create test service manager", e);
                }
<<<<<<< HEAD
                checkHwKeyInputSupported();
=======
                boolean hwKeySupported = mTestManager.isPropertySupported(
                        VehicleNetworkConsts.VEHICLE_PROPERTY_HW_KEY_INPUT);
                if (!hwKeySupported) {
                    Log.w(TAG, "VEHICLE_PROPERTY_HW_KEY_INPUT not supported");
                }

                for (View v : mButtons) {
                    if (v != null) {
                        v.setEnabled(hwKeySupported);
                    }
                }
>>>>>>> 1f3657e1
            }

            @Override
            public void onServiceDisconnected(ComponentName name) {
            }
        });
        mCar.connect();

        mEnableMocking = (ToggleButton) view.findViewById(R.id.button_mock_input);
        mEnableMocking.setOnCheckedChangeListener((buttonView, isChecked) -> {
            if (mCarEmulator == null) {
                mCarEmulator = new CarEmulator(mCar);
            }
            if (isChecked) {
                mCarEmulator.start();
            } else {
                mCarEmulator.stop();
                mCarEmulator = null;
            }

            checkHwKeyInputSupported();
        });

        return view;
    }

    private Button createButton(@StringRes int textResId, int keyCode) {
        Button button = new Button(getContext());
        button.setText(getContext().getString(textResId));
        button.setTextSize(32f);
        // Single touch + key event does not work as touch is happening in other window
        // at the same time. But long press will work.
        button.setOnTouchListener((v, event) -> {
            handleTouchEvent(event, keyCode);
            return true;
        });

        return button;
    }

    private void checkHwKeyInputSupported() {
        boolean hwKeyInputSupported = mTestManager.isPropertySupported(
                VehicleNetworkConsts.VEHICLE_PROPERTY_HW_KEY_INPUT);
        if (!hwKeyInputSupported) {
            Log.w(TAG, "VEHICLE_PROPERTY_HW_KEY_INPUT not supported");
        }

        for (View v : mButtons) {
            if (v != null) {
                v.setEnabled(hwKeyInputSupported);
            }
        }
    }

    private void handleTouchEvent(MotionEvent event, int keyCode) {
        int action = event.getActionMasked();
        Log.i(TAG, "handleTouchEvent, action:" + action + ",keyCode:" + keyCode);
        boolean shouldInject = false;
        boolean isDown = false;
        if (action == MotionEvent.ACTION_DOWN) {
            shouldInject = true;
            isDown = true;
        } else if (action == MotionEvent.ACTION_UP) {
            shouldInject = true;
        }
        if (shouldInject) {
            int[] values = { isDown ? VehicleHwKeyInputAction.VEHICLE_HW_KEY_INPUT_ACTION_DOWN :
                    VehicleHwKeyInputAction.VEHICLE_HW_KEY_INPUT_ACTION_UP, keyCode, 0, 0 };
            long now = SystemClock.elapsedRealtimeNanos();
            mTestManager.injectEvent(VehiclePropValueUtil.createIntVectorValue(
                    VehicleNetworkConsts.VEHICLE_PROPERTY_HW_KEY_INPUT, values, now));
        }
    }

    @Override
    public void onDestroyView() {
        super.onDestroyView();
        mCar.disconnect();
    }

    private void addButtonsToPanel(LinearLayout root, List<View> buttons) {
        LinearLayout panel = null;
        for (View button : buttons) {
            if (button == BREAK_LINE) {
                panel = new LinearLayout(getContext());
                panel.setOrientation(LinearLayout.HORIZONTAL);
                root.addView(panel);
            } else {
                panel.addView(button);
            }
        }
    }
}<|MERGE_RESOLUTION|>--- conflicted
+++ resolved
@@ -35,15 +35,8 @@
 import android.view.View.OnTouchListener;
 import android.view.ViewGroup;
 import android.widget.Button;
-<<<<<<< HEAD
-import android.widget.ToggleButton;
 import android.widget.LinearLayout;
 
-import com.google.android.car.kitchensink.CarEmulator;
-=======
-import android.widget.LinearLayout;
-
->>>>>>> 1f3657e1
 import com.google.android.car.kitchensink.R;
 
 import com.android.car.vehiclenetwork.VehicleNetworkConsts;
@@ -72,12 +65,6 @@
 
     private Car mCar;
     private CarTestManager mTestManager;
-<<<<<<< HEAD
-    private ToggleButton mEnableMocking;
-    private CarEmulator mCarEmulator;
-
-=======
->>>>>>> 1f3657e1
     private final List<View> mButtons = new ArrayList<>();
 
     @Nullable
@@ -111,16 +98,12 @@
         mCar = Car.createCar(getContext(), new ServiceConnection() {
             @Override
             public void onServiceConnected(ComponentName name, IBinder service) {
-                Log.i(TAG, "onServiceConnected");
                 try {
                     mTestManager = new CarTestManager(
                             (CarTestManagerBinderWrapper) mCar.getCarManager(Car.TEST_SERVICE));
                 } catch (CarNotConnectedException e) {
                     throw new RuntimeException("Failed to create test service manager", e);
                 }
-<<<<<<< HEAD
-                checkHwKeyInputSupported();
-=======
                 boolean hwKeySupported = mTestManager.isPropertySupported(
                         VehicleNetworkConsts.VEHICLE_PROPERTY_HW_KEY_INPUT);
                 if (!hwKeySupported) {
@@ -132,7 +115,6 @@
                         v.setEnabled(hwKeySupported);
                     }
                 }
->>>>>>> 1f3657e1
             }
 
             @Override
@@ -140,22 +122,6 @@
             }
         });
         mCar.connect();
-
-        mEnableMocking = (ToggleButton) view.findViewById(R.id.button_mock_input);
-        mEnableMocking.setOnCheckedChangeListener((buttonView, isChecked) -> {
-            if (mCarEmulator == null) {
-                mCarEmulator = new CarEmulator(mCar);
-            }
-            if (isChecked) {
-                mCarEmulator.start();
-            } else {
-                mCarEmulator.stop();
-                mCarEmulator = null;
-            }
-
-            checkHwKeyInputSupported();
-        });
-
         return view;
     }
 
@@ -200,7 +166,7 @@
         }
         if (shouldInject) {
             int[] values = { isDown ? VehicleHwKeyInputAction.VEHICLE_HW_KEY_INPUT_ACTION_DOWN :
-                    VehicleHwKeyInputAction.VEHICLE_HW_KEY_INPUT_ACTION_UP, keyCode, 0, 0 };
+                VehicleHwKeyInputAction.VEHICLE_HW_KEY_INPUT_ACTION_UP, keyCode, 0, 0 };
             long now = SystemClock.elapsedRealtimeNanos();
             mTestManager.injectEvent(VehiclePropValueUtil.createIntVectorValue(
                     VehicleNetworkConsts.VEHICLE_PROPERTY_HW_KEY_INPUT, values, now));
